{
  "name": "next",
  "version": "2.2.0",
  "description": "Minimalistic framework for server-rendered React applications",
  "main": "./dist/server/next.js",
  "license": "MIT",
  "repository": "zeit/next.js",
  "files": [
    "dist",
    "babel.js",
    "link.js",
    "css.js",
    "head.js",
    "document.js",
    "prefetch.js",
    "router.js",
    "error.js"
  ],
  "bin": {
    "next": "./dist/bin/next"
  },
  "scripts": {
    "build": "fly",
    "release": "fly release",
    "pretestonly": "fly pretest",
    "testonly": "cross-env NODE_PATH=test/lib jest \\.test.js",
    "posttestonly": "fly posttest",
    "pretest": "npm run lint",
    "test": "npm run testonly -- --coverage --forceExit --runInBand --verbose --bail",
    "coveralls": "nyc --instrument=false --source-map=false report --temp-directory=./coverage --reporter=text-lcov | coveralls",
    "lint": "standard 'bin/*' 'client/**/*.js' 'examples/**/*.js' 'lib/**/*.js' 'pages/**/*.js' 'server/**/*.js' 'test/**/*.js'",
    "prepublish": "npm run release",
    "precommit": "lint-staged"
  },
  "standard": {
    "parser": "babel-eslint",
    "ignore": [
      "**/node_modules/**"
    ]
  },
  "lint-staged": {
    "*.js": "standard",
    "bin/*": "standard"
  },
  "dependencies": {
    "ansi-html": "0.0.7",
    "babel-core": "6.24.0",
    "babel-generator": "6.24.1",
    "babel-loader": "7.0.0",
    "babel-plugin-module-resolver": "2.6.2",
    "babel-plugin-react-require": "3.0.0",
<<<<<<< HEAD
    "babel-plugin-syntax-dynamic-import": "6.18.0",
    "babel-plugin-transform-class-properties": "6.22.0",
    "babel-plugin-transform-es2015-modules-commonjs": "6.24.0",
=======
    "babel-plugin-transform-class-properties": "6.24.1",
    "babel-plugin-transform-es2015-modules-commonjs": "6.24.1",
>>>>>>> a903503d
    "babel-plugin-transform-object-rest-spread": "6.22.0",
    "babel-plugin-transform-react-jsx-source": "6.22.0",
    "babel-plugin-transform-react-remove-prop-types": "0.4.1",
    "babel-plugin-transform-runtime": "6.22.0",
    "babel-preset-env": "1.3.3",
    "babel-preset-react": "6.24.1",
    "babel-runtime": "6.23.0",
    "babel-template": "6.24.1",
    "case-sensitive-paths-webpack-plugin": "2.0.0",
    "cross-spawn": "5.1.0",
    "del": "2.2.2",
    "etag": "1.8.0",
    "fresh": "0.5.0",
    "friendly-errors-webpack-plugin": "1.5.0",
    "glob": "7.1.1",
    "glob-promise": "3.1.0",
    "htmlescape": "1.1.1",
    "http-status": "1.0.1",
    "is-windows-bash": "1.0.3",
    "json-loader": "0.5.4",
    "loader-utils": "1.1.0",
    "md5-file": "3.1.1",
    "minimist": "1.2.0",
    "mitt": "1.1.1",
    "mkdirp-then": "1.2.0",
    "mv": "2.1.1",
    "mz": "2.6.0",
    "path-match": "1.2.4",
    "pkg-up": "1.0.0",
    "prop-types": "15.5.7",
    "react-hot-loader": "3.0.0-beta.6",
    "send": "0.15.2",
    "source-map-support": "0.4.14",
    "strip-ansi": "3.0.1",
    "styled-jsx": "0.5.7",
    "touch": "1.0.0",
    "unfetch": "2.1.2",
    "url": "0.11.0",
    "uuid": "3.0.1",
    "webpack": "2.4.0",
    "webpack-dev-middleware": "1.10.2",
    "webpack-hot-middleware": "2.18.0",
    "write-file-webpack-plugin": "4.0.2"
  },
  "devDependencies": {
    "babel-eslint": "7.2.3",
    "babel-jest": "18.0.0",
    "babel-plugin-istanbul": "4.1.1",
    "babel-plugin-transform-remove-strict-mode": "0.0.2",
    "babel-preset-es2015": "6.24.1",
    "benchmark": "2.1.4",
    "cheerio": "0.22.0",
    "chromedriver": "2.29.0",
    "coveralls": "2.13.0",
    "cross-env": "4.0.0",
    "fly": "2.0.5",
    "fly-babel": "2.1.1",
    "fly-clear": "1.0.1",
    "fly-esnext": "2.0.1",
    "fly-watch": "1.1.1",
    "husky": "0.13.3",
    "jest-cli": "19.0.1",
    "lint-staged": "^3.4.0",
    "node-fetch": "1.6.3",
    "node-notifier": "5.1.2",
    "nyc": "10.2.0",
    "react": "15.5.3",
    "react-dom": "15.5.3",
    "standard": "9.0.2",
    "wd": "1.2.0"
  },
  "peerDependencies": {
    "react": "^15.4.2",
    "react-dom": "^15.4.2"
  },
  "jest": {
    "testEnvironment": "node",
    "roots": [
      "test/"
    ]
  }
}<|MERGE_RESOLUTION|>--- conflicted
+++ resolved
@@ -49,14 +49,9 @@
     "babel-loader": "7.0.0",
     "babel-plugin-module-resolver": "2.6.2",
     "babel-plugin-react-require": "3.0.0",
-<<<<<<< HEAD
     "babel-plugin-syntax-dynamic-import": "6.18.0",
-    "babel-plugin-transform-class-properties": "6.22.0",
-    "babel-plugin-transform-es2015-modules-commonjs": "6.24.0",
-=======
     "babel-plugin-transform-class-properties": "6.24.1",
     "babel-plugin-transform-es2015-modules-commonjs": "6.24.1",
->>>>>>> a903503d
     "babel-plugin-transform-object-rest-spread": "6.22.0",
     "babel-plugin-transform-react-jsx-source": "6.22.0",
     "babel-plugin-transform-react-remove-prop-types": "0.4.1",
